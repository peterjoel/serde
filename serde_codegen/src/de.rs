--- conflicted
+++ resolved
@@ -694,7 +694,7 @@
 
     let visit_usize = if is_variant {
         let variant_indices = 0usize..;
-        let fallthrough_msg = format!("expected variant index 0 <= i < {}", fields.len());
+        let fallthrough_msg = format!("variant index 0 <= i < {}", fields.len());
         Some(quote! {
             fn visit_usize<__E>(self, value: usize) -> ::std::result::Result<__Field, __E>
                 where __E: _serde::de::Error
@@ -703,7 +703,9 @@
                     #(
                         #variant_indices => Ok(__Field::#field_idents),
                     )*
-                    _ => Err(_serde::de::Error::invalid_value(#fallthrough_msg))
+                    _ => Err(_serde::de::Error::invalid_value(
+                                _serde::de::Unexpected::Unsigned(value as u64),
+                                &#fallthrough_msg))
                 }
             }
         })
@@ -752,13 +754,11 @@
                 impl _serde::de::Visitor for __FieldVisitor {
                     type Value = __Field;
 
-<<<<<<< HEAD
-                    #visit_usize
-=======
                     fn expecting(&self, formatter: &mut ::std::fmt::Formatter) -> ::std::fmt::Result {
                         formatter.write_str("field name")
                     }
->>>>>>> e27553d3
+
+                    #visit_usize
 
                     fn visit_str<__E>(self, value: &str) -> ::std::result::Result<__Field, __E>
                         where __E: _serde::de::Error
