use syn::{self, aster};
use quote::{self, Tokens};

use bound;
use internals::ast::{Body, Field, Item, Style, Variant};
use internals::{self, attr};

use std::iter;

pub fn expand_derive_deserialize(item: &syn::MacroInput) -> Result<Tokens, String> {
    let item = {
        let ctxt = internals::Ctxt::new();
        let item = Item::from_ast(&ctxt, item);
        check_no_str(&ctxt, &item);
        try!(ctxt.check());
        item
    };

    let impl_generics = build_impl_generics(&item);

    let ty = aster::ty().path()
        .segment(item.ident.clone()).with_generics(impl_generics.clone()).build()
        .build();

    let body = deserialize_body(&item,
                                &impl_generics,
                                ty.clone());

    let where_clause = &impl_generics.where_clause;

    let dummy_const = aster::id(format!("_IMPL_DESERIALIZE_FOR_{}", item.ident));

    Ok(quote! {
        #[allow(non_upper_case_globals, unused_attributes, unused_qualifications)]
        const #dummy_const: () = {
            extern crate serde as _serde;
            #[automatically_derived]
            impl #impl_generics _serde::de::Deserialize for #ty #where_clause {
                fn deserialize<__D>(deserializer: &mut __D) -> ::std::result::Result<#ty, __D::Error>
                    where __D: _serde::de::Deserializer
                #body
            }
        };
    })
}

// All the generics in the input, plus a bound `T: Deserialize` for each generic
// field type that will be deserialized by us, plus a bound `T: Default` for
// each generic field type that will be set to a default value.
fn build_impl_generics(item: &Item) -> syn::Generics {
    let generics = bound::without_defaults(item.generics);

    let generics = bound::with_where_predicates_from_fields(
        item, &generics,
        |attrs| attrs.de_bound());

    match item.attrs.de_bound() {
        Some(predicates) => {
            bound::with_where_predicates(&generics, predicates)
        }
        None => {
            let generics = bound::with_bound(item, &generics,
                needs_deserialize_bound,
                &aster::path().ids(&["_serde", "de", "Deserialize"]).build());
            bound::with_bound(item, &generics,
                requires_default,
                &aster::path().global().ids(&["std", "default", "Default"]).build())
        }
    }
}

// Fields with a `skip_deserializing` or `deserialize_with` attribute are not
// deserialized by us so we do not generate a bound. Fields with a `bound`
// attribute specify their own bound so we do not generate one. All other fields
// may need a `T: Deserialize` bound where T is the type of the field.
fn needs_deserialize_bound(attrs: &attr::Field) -> bool {
    !attrs.skip_deserializing()
        && attrs.deserialize_with().is_none()
        && attrs.de_bound().is_none()
}

// Fields with a `default` attribute (not `default=...`), and fields with a
// `skip_deserializing` attribute that do not also have `default=...`.
fn requires_default(attrs: &attr::Field) -> bool {
    attrs.default() == &attr::FieldDefault::Default
}

fn deserialize_body(
    item: &Item,
    impl_generics: &syn::Generics,
    ty: syn::Ty,
) -> Tokens {
    match item.body {
        Body::Enum(ref variants) => {
            deserialize_item_enum(
                &item.ident,
                impl_generics,
                ty,
                variants,
                &item.attrs)
        }
        Body::Struct(Style::Struct, ref fields) => {
            if fields.iter().any(|field| field.ident.is_none()) {
                panic!("struct has unnamed fields");
            }

            deserialize_struct(
                &item.ident,
                None,
                impl_generics,
                ty,
                fields,
                &item.attrs)
        }
        Body::Struct(Style::Tuple, ref fields) |
        Body::Struct(Style::Newtype, ref fields) => {
            if fields.iter().any(|field| field.ident.is_some()) {
                panic!("tuple struct has named fields");
            }

            deserialize_tuple(
                &item.ident,
                None,
                impl_generics,
                ty,
                fields,
                &item.attrs)
        }
        Body::Struct(Style::Unit, _) => {
            deserialize_unit_struct(
                &item.ident,
                &item.attrs)
        }
    }
}

// Build `__Visitor<A, B, ...>(PhantomData<A>, PhantomData<B>, ...)`
//
// Returns:
//
//     1. the struct declaration
//     2. the visitor type, including generics
//     3. the expression for instantiating the visitor
fn deserialize_visitor(generics: &syn::Generics) -> (Tokens, Tokens, Tokens) {
    if generics.lifetimes.is_empty() && generics.ty_params.is_empty() {
        (
            quote! {
                struct __Visitor;
            },
            quote!(__Visitor),
            quote!(__Visitor),
        )
    } else {
        let where_clause = &generics.where_clause;

        let num_phantoms = generics.lifetimes.len() + generics.ty_params.len();

        let phantom_types = generics.lifetimes.iter()
            .map(|lifetime_def| {
                let lifetime = &lifetime_def.lifetime;
                quote!(::std::marker::PhantomData<& #lifetime ()>)
            }).chain(generics.ty_params.iter()
                .map(|ty_param| {
                    let ident = &ty_param.ident;
                    quote!(::std::marker::PhantomData<#ident>)
                }));

        let all_params = generics.lifetimes.iter()
            .map(|lifetime_def| {
                let lifetime = &lifetime_def.lifetime;
                quote!(#lifetime)
            }).chain(generics.ty_params.iter()
                .map(|ty_param| {
                    let ident = &ty_param.ident;
                    quote!(#ident)
                }));

        let ty_param_idents: Vec<_> = generics.ty_params.iter()
            .map(|t| {
                let ident = &t.ident;
                quote!(#ident)
            })
            .collect();

        let ty_param_idents = if ty_param_idents.is_empty() {
            None
        } else {
            Some(quote!(::<#(#ty_param_idents),*>))
        };

        let phantom_exprs = iter::repeat(quote!(::std::marker::PhantomData)).take(num_phantoms);

        (
            quote! {
                struct __Visitor #generics ( #(#phantom_types),* ) #where_clause;
            },
            quote!(__Visitor <#(#all_params),*> ),
            quote!(__Visitor #ty_param_idents ( #(#phantom_exprs),* )),
        )
    }
}

fn deserialize_unit_struct(
    type_ident: &syn::Ident,
    item_attrs: &attr::Item,
) -> Tokens {
    let type_name = item_attrs.name().deserialize_name();

    quote!({
        struct __Visitor;

        impl _serde::de::Visitor for __Visitor {
            type Value = #type_ident;

            #[inline]
            fn visit_unit<__E>(&mut self) -> ::std::result::Result<#type_ident, __E>
                where __E: _serde::de::Error,
            {
                Ok(#type_ident)
            }

            #[inline]
            fn visit_seq<__V>(&mut self, mut visitor: __V) -> ::std::result::Result<#type_ident, __V::Error>
                where __V: _serde::de::SeqVisitor,
            {
                try!(visitor.end());
                self.visit_unit()
            }
        }

        deserializer.deserialize_unit_struct(#type_name, __Visitor)
    })
}

fn deserialize_tuple(
    type_ident: &syn::Ident,
    variant_ident: Option<&syn::Ident>,
    impl_generics: &syn::Generics,
    ty: syn::Ty,
    fields: &[Field],
    item_attrs: &attr::Item,
) -> Tokens {
    let where_clause = &impl_generics.where_clause;

    let (visitor_item, visitor_ty, visitor_expr) = deserialize_visitor(impl_generics);

    let is_enum = variant_ident.is_some();
    let type_path = match variant_ident {
        Some(variant_ident) => quote!(#type_ident::#variant_ident),
        None => quote!(#type_ident),
    };

    let nfields = fields.len();

    let visit_newtype_struct = if !is_enum && nfields == 1 {
        Some(deserialize_newtype_struct(
            type_ident,
            &type_path,
            impl_generics,
            &fields[0],
        ))
    } else {
        None
    };

    let visit_seq = deserialize_seq(
        type_ident,
        &type_path,
        impl_generics,
        fields,
        false,
    );

    let dispatch = if is_enum {
        quote!(visitor.visit_tuple(#nfields, #visitor_expr))
    } else if nfields == 1 {
        let type_name = item_attrs.name().deserialize_name();
        quote!(deserializer.deserialize_newtype_struct(#type_name, #visitor_expr))
    } else {
        let type_name = item_attrs.name().deserialize_name();
        quote!(deserializer.deserialize_tuple_struct(#type_name, #nfields, #visitor_expr))
    };

    quote!({
        #visitor_item

        impl #impl_generics _serde::de::Visitor for #visitor_ty #where_clause {
            type Value = #ty;

            #visit_newtype_struct

            #[inline]
            fn visit_seq<__V>(&mut self, mut visitor: __V) -> ::std::result::Result<#ty, __V::Error>
                where __V: _serde::de::SeqVisitor
            {
                #visit_seq
            }
        }

        #dispatch
    })
}

fn deserialize_seq(
    type_ident: &syn::Ident,
    type_path: &Tokens,
    impl_generics: &syn::Generics,
    fields: &[Field],
    is_struct: bool,
) -> Tokens {
    let mut index_in_seq = 0usize;
    let let_values: Vec<_> = fields.iter()
        .enumerate()
        .map(|(i, field)| {
            let name = aster::id(format!("__field{}", i));
            if field.attrs.skip_deserializing() {
                let default = expr_is_missing(&field.attrs);
                quote! {
                    let #name = #default;
                }
            } else {
                let visit = match field.attrs.deserialize_with() {
                    None => {
                        let field_ty = &field.ty;
                        quote!(try!(visitor.visit::<#field_ty>()))
                    }
                    Some(path) => {
                        let (wrapper, wrapper_impl, wrapper_ty) = wrap_deserialize_with(
                            type_ident, impl_generics, field.ty, path);
                        quote!({
                            #wrapper
                            #wrapper_impl
                            try!(visitor.visit::<#wrapper_ty>()).map(|wrap| wrap.value)
                        })
                    }
                };
                let assign = quote! {
                    let #name = match #visit {
                        Some(value) => { value },
                        None => {
                            try!(visitor.end());
                            return Err(_serde::de::Error::invalid_length(#index_in_seq));
                        }
                    };
                };
                index_in_seq += 1;
                assign
            }
        })
        .collect();

    let result = if is_struct {
        let args = fields.iter()
            .enumerate()
            .map(|(i, field)| {
                let ident = field.ident.clone().expect("struct contains unnamed fields");
                let value = aster::id(format!("__field{}", i));
                quote!(#ident: #value)
            });
        quote! {
            #type_path { #(#args),* }
        }
    } else {
        let args = (0..fields.len()).map(|i| aster::id(format!("__field{}", i)));
        quote! {
            #type_path ( #(#args),* )
        }
    };

    quote! {
        #(#let_values)*

        try!(visitor.end());

        Ok(#result)
    }
}

fn deserialize_newtype_struct(
    type_ident: &syn::Ident,
    type_path: &Tokens,
    impl_generics: &syn::Generics,
    field: &Field,
) -> Tokens {
    let value = match field.attrs.deserialize_with() {
        None => {
            let field_ty = &field.ty;
            quote! {
                try!(<#field_ty as _serde::Deserialize>::deserialize(__e))
            }
        }
        Some(path) => {
            let (wrapper, wrapper_impl, wrapper_ty) = wrap_deserialize_with(
                type_ident, impl_generics, field.ty, path);
            quote!({
                #wrapper
                #wrapper_impl
                try!(<#wrapper_ty as _serde::Deserialize>::deserialize(__e)).value
            })
        }
    };
    quote! {
        #[inline]
        fn visit_newtype_struct<__E>(&mut self, __e: &mut __E) -> ::std::result::Result<Self::Value, __E::Error>
            where __E: _serde::de::Deserializer,
        {
            Ok(#type_path(#value))
        }
    }
}

fn deserialize_struct(
    type_ident: &syn::Ident,
    variant_ident: Option<&syn::Ident>,
    impl_generics: &syn::Generics,
    ty: syn::Ty,
    fields: &[Field],
    item_attrs: &attr::Item,
) -> Tokens {
    let where_clause = &impl_generics.where_clause;

    let (visitor_item, visitor_ty, visitor_expr) = deserialize_visitor(impl_generics);

    let type_path = match variant_ident {
        Some(variant_ident) => quote!(#type_ident::#variant_ident),
        None => quote!(#type_ident),
    };

    let visit_seq = deserialize_seq(
        type_ident,
        &type_path,
        impl_generics,
        fields,
        true,
    );

    let (field_visitor, fields_stmt, visit_map) = deserialize_struct_visitor(
        type_ident,
        type_path,
        impl_generics,
        fields,
        item_attrs,
    );

    let is_enum = variant_ident.is_some();
    let dispatch = if is_enum {
        quote! {
            visitor.visit_struct(FIELDS, #visitor_expr)
        }
    } else {
        let type_name = item_attrs.name().deserialize_name();
        quote! {
            deserializer.deserialize_struct(#type_name, FIELDS, #visitor_expr)
        }
    };

    quote!({
        #field_visitor

        #visitor_item

        impl #impl_generics _serde::de::Visitor for #visitor_ty #where_clause {
            type Value = #ty;

            #[inline]
            fn visit_seq<__V>(&mut self, mut visitor: __V) -> ::std::result::Result<#ty, __V::Error>
                where __V: _serde::de::SeqVisitor
            {
                #visit_seq
            }

            #[inline]
            fn visit_map<__V>(&mut self, mut visitor: __V) -> ::std::result::Result<#ty, __V::Error>
                where __V: _serde::de::MapVisitor
            {
                #visit_map
            }
        }

        #fields_stmt

        #dispatch
    })
}

fn deserialize_item_enum(
    type_ident: &syn::Ident,
    impl_generics: &syn::Generics,
    ty: syn::Ty,
    variants: &[Variant],
    item_attrs: &attr::Item
) -> Tokens {
    let where_clause = &impl_generics.where_clause;

    let type_name = item_attrs.name().deserialize_name();

    let variant_visitor = deserialize_field_visitor(
        variants.iter()
            .filter(|variant| !variant.attrs.skip_deserializing())
            .map(|variant| variant.attrs.name().deserialize_name())
            .collect(),
        item_attrs,
        true,
    );

    let variant_names = variants.iter().map(|variant| variant.ident.to_string());

    let variants_stmt = quote! {
        const VARIANTS: &'static [&'static str] = &[ #(#variant_names),* ];
    };

    let ignored_arm = if item_attrs.deny_unknown_fields() {
        None
    } else {
        Some(quote! {
            __Field::__ignore => { Err(_serde::de::Error::end_of_stream()) }
        })
    };

    // Match arms to extract a variant from a string
    let mut variant_arms = vec![];
    for (i, variant) in variants.iter().filter(|variant| !variant.attrs.skip_deserializing()).enumerate() {
        let variant_name = aster::id(format!("__field{}", i));
        let variant_name = quote!(__Field::#variant_name);

        let block = deserialize_variant(
            type_ident,
            impl_generics,
            ty.clone(),
            variant,
            item_attrs,
        );

        let arm = quote! {
            #variant_name => #block
        };
        variant_arms.push(arm);
    }
    variant_arms.extend(ignored_arm.into_iter());

    let (visitor_item, visitor_ty, visitor_expr) = deserialize_visitor(impl_generics);

    quote!({
        #variant_visitor

        #visitor_item

<<<<<<< HEAD
        impl $impl_generics _serde::de::Visitor for $visitor_ty $where_clause {
            type Value = $ty;

            fn visit_enum<__V>(&mut self, mut visitor: __V) -> ::std::result::Result<$ty, __V::Error>
=======
        impl #impl_generics _serde::de::EnumVisitor for #visitor_ty #where_clause {
            type Value = #ty;

            fn visit<__V>(&mut self, mut visitor: __V) -> ::std::result::Result<#ty, __V::Error>
>>>>>>> ad34c14c
                where __V: _serde::de::VariantVisitor,
            {
                match try!(visitor.visit_variant()) {
                    #(#variant_arms)*
                }
            }
        }

        #variants_stmt

        deserializer.deserialize_enum(#type_name, VARIANTS, #visitor_expr)
    })
}

fn deserialize_variant(
    type_ident: &syn::Ident,
    generics: &syn::Generics,
    ty: syn::Ty,
    variant: &Variant,
    item_attrs: &attr::Item,
) -> Tokens {
    let variant_ident = &variant.ident;

    match variant.style {
        Style::Unit => {
            quote!({
                try!(visitor.visit_unit());
                Ok(#type_ident::#variant_ident)
            })
        }
        Style::Newtype => {
            deserialize_newtype_variant(
                type_ident,
                variant_ident,
                generics,
                &variant.fields[0],
            )
        }
        Style::Tuple => {
            deserialize_tuple(
                type_ident,
                Some(variant_ident),
                generics,
                ty,
                &variant.fields,
                item_attrs,
            )
        }
        Style::Struct => {
            deserialize_struct(
                type_ident,
                Some(variant_ident),
                generics,
                ty,
                &variant.fields,
                item_attrs,
            )
        }
    }
}

fn deserialize_newtype_variant(
    type_ident: &syn::Ident,
    variant_ident: &syn::Ident,
    impl_generics: &syn::Generics,
    field: &Field,
) -> Tokens {
    let visit = match field.attrs.deserialize_with() {
        None => {
            let field_ty = &field.ty;
            quote!(try!(visitor.visit_newtype::<#field_ty>()))
        }
        Some(path) => {
            let (wrapper, wrapper_impl, wrapper_ty) = wrap_deserialize_with(
                type_ident, impl_generics, field.ty, path);
            quote!({
                #wrapper
                #wrapper_impl
                try!(visitor.visit_newtype::<#wrapper_ty>()).value
            })
        }
    };
    quote! {
        Ok(#type_ident::#variant_ident(#visit)),
    }
}

fn deserialize_field_visitor(
    field_names: Vec<String>,
    item_attrs: &attr::Item,
    is_variant: bool,
) -> Tokens {
    // Create the field names for the fields.
    let field_idents: Vec<_> = (0 .. field_names.len())
        .map(|i| aster::id(format!("__field{}", i)))
        .collect();

    let ignore_variant = if item_attrs.deny_unknown_fields() {
        None
    } else {
        Some(quote!(__ignore,))
    };

    let index_field_arms: Vec<_> = field_idents.iter()
        .enumerate()
        .map(|(field_index, field_ident)| {
            quote! {
                #field_index => { Ok(__Field::#field_ident) }
            }
        })
        .collect();

    let (index_error_msg, unknown_ident) = if is_variant {
        ("expected a variant", aster::id("unknown_variant"))
    } else {
        ("expected a field", aster::id("unknown_field"))
    };

    let fallthrough_index_arm_expr = if !is_variant && !item_attrs.deny_unknown_fields() {
        quote! {
            Ok(__Field::__ignore)
        }
    } else {
        quote! {
            Err(_serde::de::Error::invalid_value(#index_error_msg))
        }
    };

    let index_body = quote! {
        match value {
            #(#index_field_arms)*
            _ => #fallthrough_index_arm_expr
        }
    };

    // Match arms to extract a field from a string
    let str_field_arms: Vec<_> = field_idents.iter().zip(field_names.iter())
        .map(|(field_ident, field_name)| {
            quote! {
                #field_name => { Ok(__Field::#field_ident) }
            }
        })
        .collect();

    let fallthrough_str_arm_expr = if !is_variant && !item_attrs.deny_unknown_fields() {
        quote! {
            Ok(__Field::__ignore)
        }
    } else {
        quote! {
            Err(_serde::de::Error::#unknown_ident(value))
        }
    };

    let str_body = quote! {
        match value {
            #(#str_field_arms)*
            _ => #fallthrough_str_arm_expr
        }
    };

    // Match arms to extract a field from a string
    let bytes_field_arms: Vec<_> = field_idents.iter().zip(field_names.iter())
        .map(|(field_ident, field_name)| {
            let bytes_field_name = quote::ByteStr(field_name);
            quote! {
                #bytes_field_name => { Ok(__Field::#field_ident) }
            }
        })
        .collect();

    let fallthrough_bytes_arm_expr = if !is_variant && !item_attrs.deny_unknown_fields() {
        quote! {
            Ok(__Field::__ignore)
        }
    } else {
        quote!({
            let value = ::std::string::String::from_utf8_lossy(value);
            Err(_serde::de::Error::#unknown_ident(&value))
        })
    };

    let bytes_body = quote! {
        match value {
            #(#bytes_field_arms)*
            _ => #fallthrough_bytes_arm_expr
        }
    };

    quote! {
        #[allow(non_camel_case_types)]
        enum __Field {
            #(#field_idents,)*
            #ignore_variant
        }

        impl _serde::de::Deserialize for __Field {
            #[inline]
            fn deserialize<__D>(deserializer: &mut __D) -> ::std::result::Result<__Field, __D::Error>
                where __D: _serde::de::Deserializer,
            {
                struct __FieldVisitor;

                impl _serde::de::Visitor for __FieldVisitor {
                    type Value = __Field;

                    fn visit_usize<__E>(&mut self, value: usize) -> ::std::result::Result<__Field, __E>
                        where __E: _serde::de::Error
                    {
                        #index_body
                    }

                    fn visit_str<__E>(&mut self, value: &str) -> ::std::result::Result<__Field, __E>
                        where __E: _serde::de::Error
                    {
                        #str_body
                    }

                    fn visit_bytes<__E>(&mut self, value: &[u8]) -> ::std::result::Result<__Field, __E>
                        where __E: _serde::de::Error
                    {
                        #bytes_body
                    }
                }

                deserializer.deserialize_struct_field(__FieldVisitor)
            }
        }
    }
}

fn deserialize_struct_visitor(
    type_ident: &syn::Ident,
    struct_path: Tokens,
    impl_generics: &syn::Generics,
    fields: &[Field],
    item_attrs: &attr::Item,
) -> (Tokens, Tokens, Tokens) {
    let field_exprs = fields.iter()
        .map(|field| field.attrs.name().deserialize_name())
        .collect();

    let field_visitor = deserialize_field_visitor(
        field_exprs,
        item_attrs,
        false,
    );

    let visit_map = deserialize_map(
        type_ident,
        struct_path,
        impl_generics,
        fields,
        item_attrs,
    );

    let field_names = fields.iter().map(|field| {
        field.ident.clone().expect("struct contains unnamed field").to_string()
    });

    let fields_stmt = quote! {
        const FIELDS: &'static [&'static str] = &[ #(#field_names),* ];
    };

    (field_visitor, fields_stmt, visit_map)
}

fn deserialize_map(
    type_ident: &syn::Ident,
    struct_path: Tokens,
    impl_generics: &syn::Generics,
    fields: &[Field],
    item_attrs: &attr::Item,
) -> Tokens {
    // Create the field names for the fields.
    let fields_names = fields.iter()
        .enumerate()
        .map(|(i, field)|
             (field, aster::id(format!("__field{}", i))))
        .collect::<Vec<_>>();

    // Declare each field that will be deserialized.
    let let_values: Vec<_> = fields_names.iter()
        .filter(|&&(field, _)| !field.attrs.skip_deserializing())
        .map(|&(field, ref name)| {
            let field_ty = &field.ty;
            quote! {
                let mut #name: Option<#field_ty> = None;
            }
        })
        .collect();

    // Match arms to extract a value for a field.
    let value_arms = fields_names.iter()
        .filter(|&&(field, _)| !field.attrs.skip_deserializing())
        .map(|&(field, ref name)| {
            let deser_name = field.attrs.name().deserialize_name();

            let visit = match field.attrs.deserialize_with() {
                None => {
                    let field_ty = &field.ty;
                    quote! {
                        try!(visitor.visit_value::<#field_ty>())
                    }
                }
                Some(path) => {
                    let (wrapper, wrapper_impl, wrapper_ty) = wrap_deserialize_with(
                        type_ident, impl_generics, field.ty, path);
                    quote!({
                        #wrapper
                        #wrapper_impl
                        try!(visitor.visit_value::<#wrapper_ty>()).value
                    })
                }
            };
            quote! {
                __Field::#name => {
                    if #name.is_some() {
                        return Err(<__V::Error as _serde::de::Error>::duplicate_field(#deser_name));
                    }
                    #name = Some(#visit);
                }
            }
        })
        .collect::<Vec<_>>();

    // Match arms to ignore value for fields that have `skip_deserializing`.
    // Ignored even if `deny_unknown_fields` is set.
    let skipped_arms = fields_names.iter()
        .filter(|&&(field, _)| field.attrs.skip_deserializing())
        .map(|&(_, ref name)| {
            quote! {
                __Field::#name => {
                    let _ = try!(visitor.visit_value::<_serde::de::impls::IgnoredAny>());
                }
            }
        })
        .collect::<Vec<_>>();

    // Visit ignored values to consume them
    let ignored_arm = if item_attrs.deny_unknown_fields() {
        None
    } else {
        Some(quote! {
            _ => { let _ = try!(visitor.visit_value::<_serde::de::impls::IgnoredAny>()); }
        })
    };

    let extract_values = fields_names.iter()
        .filter(|&&(field, _)| !field.attrs.skip_deserializing())
        .map(|&(field, ref name)| {
            let missing_expr = expr_is_missing(&field.attrs);

            quote! {
                let #name = match #name {
                    Some(#name) => #name,
                    None => #missing_expr
                };
            }
        })
        .collect::<Vec<_>>();

    let result = fields_names.iter()
        .map(|&(field, ref name)| {
            let ident = field.ident.clone().expect("struct contains unnamed fields");
            let value = if field.attrs.skip_deserializing() {
                expr_is_missing(&field.attrs)
            } else {
                quote!(#name)
            };
            quote!(#ident: #value)
        });

    quote! {
        #(#let_values)*

        while let Some(key) = try!(visitor.visit_key::<__Field>()) {
            match key {
                #(#value_arms)*
                #(#skipped_arms)*
                #ignored_arm
            }
        }

        try!(visitor.end());

        #(#extract_values)*

        Ok(#struct_path { #(#result),* })
    }
}

/// This function wraps the expression in `#[serde(deserialize_with="...")]` in
/// a trait to prevent it from accessing the internal `Deserialize` state.
fn wrap_deserialize_with(
    type_ident: &syn::Ident,
    impl_generics: &syn::Generics,
    field_ty: &syn::Ty,
    deserialize_with: &syn::Path,
) -> (Tokens, Tokens, syn::Path) {
    // Quasi-quoting doesn't do a great job of expanding generics into paths,
    // so manually build it.
    let wrapper_ty = aster::path()
        .segment("__SerdeDeserializeWithStruct")
            .with_generics(impl_generics.clone())
            .build()
        .build();

    let where_clause = &impl_generics.where_clause;

    let phantom_ty = aster::path()
        .segment(type_ident)
            .with_generics(aster::from_generics(impl_generics.clone())
                .strip_ty_params()
                .build())
            .build()
        .build();

    (
        quote! {
            struct __SerdeDeserializeWithStruct #impl_generics #where_clause {
                value: #field_ty,
                phantom: ::std::marker::PhantomData<#phantom_ty>,
            }
        },
        quote! {
            impl #impl_generics _serde::de::Deserialize for #wrapper_ty #where_clause {
                fn deserialize<__D>(__d: &mut __D) -> ::std::result::Result<Self, __D::Error>
                    where __D: _serde::de::Deserializer
                {
                    let value = try!(#deserialize_with(__d));
                    Ok(__SerdeDeserializeWithStruct {
                        value: value,
                        phantom: ::std::marker::PhantomData,
                    })
                }
            }
        },
        wrapper_ty,
    )
}

fn expr_is_missing(attrs: &attr::Field) -> Tokens {
    match *attrs.default() {
        attr::FieldDefault::Default => {
            return quote!(::std::default::Default::default());
        }
        attr::FieldDefault::Path(ref path) => {
            return quote!(#path());
        }
        attr::FieldDefault::None => { /* below */ }
    }

    let name = attrs.name().deserialize_name();
    match attrs.deserialize_with() {
        None => {
            quote! {
                try!(visitor.missing_field(#name))
            }
        }
        Some(_) => {
            quote! {
                return Err(<__V::Error as _serde::de::Error>::missing_field(#name))
            }
        }
    }
}

fn check_no_str(cx: &internals::Ctxt, item: &Item) {
    let fail = || {
        cx.error(
            "Serde does not support deserializing fields of type &str; \
             consider using String instead");
    };

    for field in item.body.all_fields() {
        if field.attrs.skip_deserializing()
            || field.attrs.deserialize_with().is_some() { continue }

        if let syn::Ty::Rptr(_, ref inner) = *field.ty {
            if let syn::Ty::Path(_, ref path) = inner.ty {
                if path.segments.len() == 1 && path.segments[0].ident == "str" {
                    fail();
                    return;
                }
            }
        }
    }
}<|MERGE_RESOLUTION|>--- conflicted
+++ resolved
@@ -545,17 +545,10 @@
 
         #visitor_item
 
-<<<<<<< HEAD
-        impl $impl_generics _serde::de::Visitor for $visitor_ty $where_clause {
-            type Value = $ty;
-
-            fn visit_enum<__V>(&mut self, mut visitor: __V) -> ::std::result::Result<$ty, __V::Error>
-=======
-        impl #impl_generics _serde::de::EnumVisitor for #visitor_ty #where_clause {
+        impl #impl_generics _serde::de::Visitor for #visitor_ty #where_clause {
             type Value = #ty;
 
-            fn visit<__V>(&mut self, mut visitor: __V) -> ::std::result::Result<#ty, __V::Error>
->>>>>>> ad34c14c
+            fn visit_enum<__V>(&mut self, mut visitor: __V) -> ::std::result::Result<#ty, __V::Error>
                 where __V: _serde::de::VariantVisitor,
             {
                 match try!(visitor.visit_variant()) {
