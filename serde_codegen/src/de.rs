use aster;

use syntax::ast::{
    self,
    EnumDef,
    Ident,
    Item,
    MetaItem,
};
use syntax::codemap::Span;
use syntax::ext::base::{Annotatable, ExtCtxt};
use syntax::ext::build::AstBuilder;
use syntax::ptr::P;

use attr;
use error::Error;

pub fn expand_derive_deserialize(
    cx: &mut ExtCtxt,
    span: Span,
    meta_item: &MetaItem,
    annotatable: &Annotatable,
    push: &mut FnMut(Annotatable)
) {
    let item = match *annotatable {
        Annotatable::Item(ref item) => item,
        _ => {
            cx.span_err(
                meta_item.span,
                "`#[derive(Deserialize)]` may only be applied to structs and enums");
            return;
        }
    };

    let builder = aster::AstBuilder::new().span(span);

    let generics = match item.node {
        ast::ItemKind::Struct(_, ref generics) => generics,
        ast::ItemKind::Enum(_, ref generics) => generics,
        _ => {
            cx.span_err(
                meta_item.span,
                "`#[derive(Deserialize)]` may only be applied to structs and enums");
            return;
        }
    };

    let impl_generics = builder.from_generics(generics.clone())
        .add_ty_param_bound(
            builder.path().global().ids(&["serde", "de", "Deserialize"]).build()
        )
        .build();

    let ty = builder.ty().path()
        .segment(item.ident).with_generics(impl_generics.clone()).build()
        .build();

    let body = match deserialize_body(cx, &builder, &item, &impl_generics, ty.clone()) {
        Ok(body) => body,
        Err(Error) => {
            // An error occured, but it should have been reported already.
            return;
        }
    };

    let where_clause = &impl_generics.where_clause;

    let impl_item = quote_item!(cx,
        impl $impl_generics ::serde::de::Deserialize for $ty $where_clause {
            fn deserialize<__D>(deserializer: &mut __D) -> ::std::result::Result<$ty, __D::Error>
                where __D: ::serde::de::Deserializer,
            {
                $body
            }
        }
    ).unwrap();

    push(Annotatable::Item(impl_item))
}

fn deserialize_body(
    cx: &ExtCtxt,
    builder: &aster::AstBuilder,
    item: &Item,
    impl_generics: &ast::Generics,
    ty: P<ast::Ty>,
) -> Result<P<ast::Expr>, Error> {
    let container_attrs = try!(attr::ContainerAttrs::from_item(cx, item));

    match item.node {
        ast::ItemKind::Struct(ref variant_data, _) => {
            deserialize_item_struct(
                cx,
                builder,
                item,
                impl_generics,
                ty,
                item.span,
                variant_data,
                &container_attrs,
            )
        }
        ast::ItemKind::Enum(ref enum_def, _) => {
            deserialize_item_enum(
                cx,
                builder,
                item.ident,
                impl_generics,
                ty,
                enum_def,
                &container_attrs,
            )
        }
        _ => {
            cx.span_bug(item.span,
                        "expected ItemStruct or ItemEnum in #[derive(Deserialize)]")
        }
    }
}

fn deserialize_item_struct(
    cx: &ExtCtxt,
    builder: &aster::AstBuilder,
    item: &Item,
    impl_generics: &ast::Generics,
    ty: P<ast::Ty>,
    span: Span,
    variant_data: &ast::VariantData,
    container_attrs: &attr::ContainerAttrs,
) -> Result<P<ast::Expr>, Error> {
    match *variant_data {
        ast::VariantData::Unit(_) => {
            deserialize_unit_struct(
                cx,
                item.ident,
                container_attrs,
            )
        }
        ast::VariantData::Tuple(ref fields, _) if fields.len() == 1 => {
            deserialize_newtype_struct(
                cx,
                &builder,
                item.ident,
                impl_generics,
                ty,
                container_attrs,
            )
        }
        ast::VariantData::Tuple(ref fields, _) => {
            if fields.iter().any(|field| !field.node.kind.is_unnamed()) {
                cx.span_bug(span, "tuple struct has named fields")
            }

            deserialize_tuple_struct(
                cx,
                &builder,
                item.ident,
                impl_generics,
                ty,
                fields.len(),
                container_attrs,
            )
        }
        ast::VariantData::Struct(ref fields, _) => {
            if fields.iter().any(|field| field.node.kind.is_unnamed()) {
                cx.span_bug(span, "struct has unnamed fields")
            }

            deserialize_struct(
                cx,
                &builder,
                item.ident,
                impl_generics,
                ty,
                fields,
                container_attrs,
            )
        }
    }
}


// Build `__Visitor<A, B, ...>(PhantomData<A>, PhantomData<B>, ...)`
fn deserialize_visitor(
    builder: &aster::AstBuilder,
    trait_generics: &ast::Generics,
    forward_ty_params: Vec<ast::TyParam>,
    forward_tys: Vec<P<ast::Ty>>
) -> Result<(P<ast::Item>, P<ast::Ty>, P<ast::Expr>, ast::Generics), Error> {
    if trait_generics.ty_params.is_empty() && forward_tys.is_empty() {
        Ok((
            builder.item().tuple_struct("__Visitor").build(),
            builder.ty().id("__Visitor"),
            builder.expr().id("__Visitor"),
            trait_generics.clone(),
        ))
    } else {
        let placeholders : Vec<_> = trait_generics.ty_params.iter()
            .map(|t| builder.ty().id(t.ident))
            .collect();
        let mut trait_generics = trait_generics.clone();
        let mut ty_params = forward_ty_params.clone();
        ty_params.extend(trait_generics.ty_params.into_vec());
        trait_generics.ty_params = P::from_vec(ty_params);

        Ok((
            builder.item().tuple_struct("__Visitor")
                .generics().with(trait_generics.clone()).build()
                .with_tys({
                    let lifetimes = trait_generics.lifetimes.iter()
                        .map(|lifetime_def| {
                            builder.ty()
                                .phantom_data()
                                .ref_().lifetime(lifetime_def.lifetime.name)
                                .ty()
                                .unit()
                        });

                    let ty_params = trait_generics.ty_params.iter()
                        .map(|ty_param| {
                            builder.ty()
                                .phantom_data()
                                .id(ty_param.ident)
                        });

                    lifetimes.chain(ty_params)
                })
                .build(),
            builder.ty().path()
                .segment("__Visitor").with_generics(trait_generics.clone()).build()
                .build(),
            builder.expr().call()
                .path().segment("__Visitor")
                .with_tys(forward_tys)
                .with_tys(placeholders)
                .build().build()
                .with_args({
                    let len = trait_generics.lifetimes.len() + trait_generics.ty_params.len();

                    (0 .. len).map(|_| builder.expr().phantom_data())
                })
                .build(),
            trait_generics,
        ))
    }
}

fn deserializer_ty_param(builder: &aster::AstBuilder) -> ast::TyParam {
    builder.ty_param("__D")
        .trait_bound(builder.path()
                     .global()
                     .segment("serde").build()
                     .segment("de").build()
                     .id("Deserializer")
                     .build())
        .build()
        .build()
}

fn deserializer_ty_arg(builder: &aster::AstBuilder) -> P<ast::Ty>{
    builder.ty().id("__D")
}

fn deserialize_unit_struct(
    cx: &ExtCtxt,
    type_ident: Ident,
    container_attrs: &attr::ContainerAttrs,
) -> Result<P<ast::Expr>, Error> {
    let type_name = container_attrs.deserialize_name_expr();

    Ok(quote_expr!(cx, {
        struct __Visitor;

        impl ::serde::de::Visitor for __Visitor {
            type Value = $type_ident;

            #[inline]
            fn visit_unit<E>(&mut self) -> ::std::result::Result<$type_ident, E>
                where E: ::serde::de::Error,
            {
                Ok($type_ident)
            }

            #[inline]
            fn visit_seq<V>(&mut self, mut visitor: V) -> ::std::result::Result<$type_ident, V::Error>
                where V: ::serde::de::SeqVisitor,
            {
                try!(visitor.end());
                self.visit_unit()
            }
        }

        deserializer.deserialize_unit_struct($type_name, __Visitor)
    }))
}

fn deserialize_newtype_struct(
    cx: &ExtCtxt,
    builder: &aster::AstBuilder,
    type_ident: Ident,
    impl_generics: &ast::Generics,
    ty: P<ast::Ty>,
    container_attrs: &attr::ContainerAttrs,
) -> Result<P<ast::Expr>, Error> {
    let where_clause = &impl_generics.where_clause;

    let (visitor_item, visitor_ty, visitor_expr, visitor_generics) = try!(deserialize_visitor(
        builder,
        impl_generics,
        vec![deserializer_ty_param(builder)],
        vec![deserializer_ty_arg(builder)],
    ));

    let visit_seq_expr = deserialize_seq(
        cx,
        builder,
        builder.path().id(type_ident).build(),
        1,
    );

    let type_name = container_attrs.deserialize_name_expr();

    Ok(quote_expr!(cx, {
        $visitor_item

        impl $visitor_generics ::serde::de::Visitor for $visitor_ty $where_clause {
            type Value = $ty;

            #[inline]
            fn visit_newtype_struct<D>(&mut self, deserializer: &mut D) -> ::std::result::Result<Self::Value, D::Error>
                where D: ::serde::de::Deserializer,
            {
                let value = try!(::serde::de::Deserialize::deserialize(deserializer));
                Ok($type_ident(value))
            }

            #[inline]
            fn visit_seq<__V>(&mut self, mut visitor: __V) -> ::std::result::Result<$ty, __V::Error>
                where __V: ::serde::de::SeqVisitor,
            {
                $visit_seq_expr
            }
        }

        deserializer.deserialize_newtype_struct($type_name, $visitor_expr)
    }))
}

fn deserialize_tuple_struct(
    cx: &ExtCtxt,
    builder: &aster::AstBuilder,
    type_ident: Ident,
    impl_generics: &ast::Generics,
    ty: P<ast::Ty>,
    fields: usize,
    container_attrs: &attr::ContainerAttrs,
) -> Result<P<ast::Expr>, Error> {
    let where_clause = &impl_generics.where_clause;

    let (visitor_item, visitor_ty, visitor_expr, visitor_generics) = try!(deserialize_visitor(
        builder,
        impl_generics,
        vec![deserializer_ty_param(builder)],
        vec![deserializer_ty_arg(builder)],
    ));

    let visit_seq_expr = deserialize_seq(
        cx,
        builder,
        builder.path().id(type_ident).build(),
        fields,
    );

    let type_name = container_attrs.deserialize_name_expr();

    Ok(quote_expr!(cx, {
        $visitor_item

        impl $visitor_generics ::serde::de::Visitor for $visitor_ty $where_clause {
            type Value = $ty;

            #[inline]
            fn visit_seq<__V>(&mut self, mut visitor: __V) -> ::std::result::Result<$ty, __V::Error>
                where __V: ::serde::de::SeqVisitor,
            {
                $visit_seq_expr
            }
        }

        deserializer.deserialize_tuple_struct($type_name, $fields, $visitor_expr)
    }))
}

fn deserialize_seq(
    cx: &ExtCtxt,
    builder: &aster::AstBuilder,
    struct_path: ast::Path,
    fields: usize,
) -> P<ast::Expr> {
    let let_values: Vec<P<ast::Stmt>> = (0 .. fields)
        .map(|i| {
            let name = builder.id(format!("__field{}", i));
            quote_stmt!(cx,
                let $name = match try!(visitor.visit()) {
                    Some(value) => { value },
                    None => {
                        return Err(::serde::de::Error::end_of_stream());
                    }
                };
            ).unwrap()
        })
        .collect();

    let result = builder.expr().call()
        .build_path(struct_path)
        .with_args((0 .. fields).map(|i| builder.expr().id(format!("__field{}", i))))
        .build();

    quote_expr!(cx, {
        $let_values

        try!(visitor.end());

        Ok($result)
    })
}

fn deserialize_struct_as_seq(
    cx: &ExtCtxt,
    builder: &aster::AstBuilder,
    struct_path: ast::Path,
    fields: &[ast::StructField],
) -> Result<P<ast::Expr>, Error> {
    let let_values: Vec<P<ast::Stmt>> = (0 .. fields.len())
        .map(|i| {
            let name = builder.id(format!("__field{}", i));
            quote_stmt!(cx,
                let $name = match try!(visitor.visit()) {
                    Some(value) => { value },
                    None => {
                        return Err(::serde::de::Error::end_of_stream());
                    }
                };
            ).unwrap()
        })
        .collect();

    let result = builder.expr().struct_path(struct_path)
        .with_id_exprs(
            fields.iter()
                .enumerate()
                .map(|(i, field)| {
                    (
                        match field.node.kind {
                            ast::NamedField(name, _) => name.clone(),
                            ast::UnnamedField(_) => {
                                cx.span_bug(field.span, "struct contains unnamed fields")
                            }
                        },
                        builder.expr().id(format!("__field{}", i)),
                    )
                })
        )
        .build();

    Ok(quote_expr!(cx, {
        $let_values

        try!(visitor.end());

        Ok($result)
    }))
}

fn deserialize_struct(
    cx: &ExtCtxt,
    builder: &aster::AstBuilder,
    type_ident: Ident,
    impl_generics: &ast::Generics,
    ty: P<ast::Ty>,
    fields: &[ast::StructField],
    container_attrs: &attr::ContainerAttrs,
) -> Result<P<ast::Expr>, Error> {
    let where_clause = &impl_generics.where_clause;

    let (visitor_item, visitor_ty, visitor_expr, visitor_generics) = try!(deserialize_visitor(
        builder,
        &impl_generics,
        vec![deserializer_ty_param(builder)],
        vec![deserializer_ty_arg(builder)],
    ));

    let type_path = builder.path().id(type_ident).build();

    let visit_seq_expr = try!(deserialize_struct_as_seq(
        cx,
        builder,
        type_path.clone(),
        fields,
    ));

    let (field_visitor, fields_stmt, visit_map_expr) = try!(deserialize_struct_visitor(
        cx,
        builder,
        type_path.clone(),
        fields,
        container_attrs
    ));

    let type_name = container_attrs.deserialize_name_expr();

    Ok(quote_expr!(cx, {
        $field_visitor

        $visitor_item

        impl $visitor_generics ::serde::de::Visitor for $visitor_ty $where_clause {
            type Value = $ty;

            #[inline]
            fn visit_seq<__V>(&mut self, mut visitor: __V) -> ::std::result::Result<$ty, __V::Error>
                where __V: ::serde::de::SeqVisitor,
            {
                $visit_seq_expr
            }

            #[inline]
            fn visit_map<__V>(&mut self, mut visitor: __V) -> ::std::result::Result<$ty, __V::Error>
                where __V: ::serde::de::MapVisitor,
            {
                $visit_map_expr
            }
        }

        $fields_stmt

        deserializer.deserialize_struct($type_name, FIELDS, $visitor_expr)
    }))
}

fn deserialize_item_enum(
    cx: &ExtCtxt,
    builder: &aster::AstBuilder,
    type_ident: Ident,
    impl_generics: &ast::Generics,
    ty: P<ast::Ty>,
    enum_def: &EnumDef,
    container_attrs: &attr::ContainerAttrs
) -> Result<P<ast::Expr>, Error> {
    let where_clause = &impl_generics.where_clause;

    let type_name = container_attrs.deserialize_name_expr();

    let variant_visitor = deserialize_field_visitor(
        cx,
        builder,
        try!(
            enum_def.variants.iter()
                .map(|variant| {
                    let attrs = try!(attr::VariantAttrs::from_variant(cx, variant));
                    Ok(attrs.deserialize_name_expr())
                })
                .collect()
        ),
        container_attrs,
    );

    let variants_expr = builder.expr().ref_().slice()
        .with_exprs(
            enum_def.variants.iter()
                .map(|variant| {
                    builder.expr().str(variant.node.name)
                })
        )
        .build();

    let variants_stmt = quote_stmt!(cx,
        const VARIANTS: &'static [&'static str] = $variants_expr;
    ).unwrap();

    let ignored_arm = if !container_attrs.deny_unknown_fields() {
        Some(quote_arm!(cx, __Field::__ignore => { Err(::serde::de::Error::end_of_stream()) }))
    } else {
        None
    };

    // Match arms to extract a variant from a string
    let mut variant_arms = vec![];
    for (i, variant) in enum_def.variants.iter().enumerate() {
        let variant_name = builder.pat().enum_()
            .id("__Field").id(format!("__field{}", i)).build()
            .build();

        let expr = try!(deserialize_variant(
            cx,
            builder,
            type_ident,
            impl_generics,
            ty.clone(),
            variant,
            container_attrs,
        ));

        let arm = quote_arm!(cx, $variant_name => { $expr });
        variant_arms.push(arm);
    }
    variant_arms.extend(ignored_arm.into_iter());

    let (visitor_item, visitor_ty, visitor_expr, visitor_generics) = try!(deserialize_visitor(
        builder,
        impl_generics,
        vec![deserializer_ty_param(builder)],
        vec![deserializer_ty_arg(builder)],
    ));

    Ok(quote_expr!(cx, {
        $variant_visitor

        $visitor_item

        impl $visitor_generics ::serde::de::EnumVisitor for $visitor_ty $where_clause {
            type Value = $ty;

            fn visit<__V>(&mut self, mut visitor: __V) -> ::std::result::Result<$ty, __V::Error>
                where __V: ::serde::de::VariantVisitor,
            {
                match try!(visitor.visit_variant()) {
                    $variant_arms
                }
            }
        }

        $variants_stmt

        deserializer.deserialize_enum($type_name, VARIANTS, $visitor_expr)
    }))
}

fn deserialize_variant(
    cx: &ExtCtxt,
    builder: &aster::AstBuilder,
    type_ident: Ident,
    generics: &ast::Generics,
    ty: P<ast::Ty>,
    variant: &ast::Variant,
    container_attrs: &attr::ContainerAttrs,
) -> Result<P<ast::Expr>, Error> {
    let variant_ident = variant.node.name;

    match variant.node.data {
        ast::VariantData::Unit(_) => {
            Ok(quote_expr!(cx, {
                try!(visitor.visit_unit());
                Ok($type_ident::$variant_ident)
            }))
        }
        ast::VariantData::Tuple(ref args, _) if args.len() == 1 => {
            Ok(quote_expr!(cx, {
                let val = try!(visitor.visit_newtype());
                Ok($type_ident::$variant_ident(val))
            }))
        }
        ast::VariantData::Tuple(ref fields, _) => {
            deserialize_tuple_variant(
                cx,
                builder,
                type_ident,
                variant_ident,
                generics,
                ty,
                fields.len(),
            )
        }
        ast::VariantData::Struct(ref fields, _) => {
            deserialize_struct_variant(
                cx,
                builder,
                type_ident,
                variant_ident,
                generics,
                ty,
                fields,
                container_attrs,
            )
        }
    }
}

fn deserialize_tuple_variant(
    cx: &ExtCtxt,
    builder: &aster::AstBuilder,
    type_ident: ast::Ident,
    variant_ident: ast::Ident,
    generics: &ast::Generics,
    ty: P<ast::Ty>,
    fields: usize,
) -> Result<P<ast::Expr>, Error> {
    let where_clause = &generics.where_clause;

    let (visitor_item, visitor_ty, visitor_expr, visitor_generics) = try!(deserialize_visitor(
        builder,
        generics,
        vec![deserializer_ty_param(builder)],
        vec![deserializer_ty_arg(builder)],
    ));

    let visit_seq_expr = deserialize_seq(
        cx,
        builder,
        builder.path().id(type_ident).id(variant_ident).build(),
        fields,
    );

    Ok(quote_expr!(cx, {
        $visitor_item

        impl $visitor_generics ::serde::de::Visitor for $visitor_ty $where_clause {
            type Value = $ty;

            fn visit_seq<__V>(&mut self, mut visitor: __V) -> ::std::result::Result<$ty, __V::Error>
                where __V: ::serde::de::SeqVisitor,
            {
                $visit_seq_expr
            }
        }

        visitor.visit_tuple($fields, $visitor_expr)
    }))
}

fn deserialize_struct_variant(
    cx: &ExtCtxt,
    builder: &aster::AstBuilder,
    type_ident: ast::Ident,
    variant_ident: ast::Ident,
    generics: &ast::Generics,
    ty: P<ast::Ty>,
    fields: &[ast::StructField],
    container_attrs: &attr::ContainerAttrs,
) -> Result<P<ast::Expr>, Error> {
    let where_clause = &generics.where_clause;

    let type_path = builder.path()
        .id(type_ident)
        .id(variant_ident)
        .build();

    let visit_seq_expr = try!(deserialize_struct_as_seq(
        cx,
        builder,
        type_path.clone(),
        fields,
    ));

    let (field_visitor, fields_stmt, field_expr) = try!(deserialize_struct_visitor(
        cx,
        builder,
        type_path,
        fields,
        container_attrs,
    ));

    let (visitor_item, visitor_ty, visitor_expr, visitor_generics) = try!(deserialize_visitor(
        builder,
        generics,
        vec![deserializer_ty_param(builder)],
        vec![deserializer_ty_arg(builder)],
    ));

    Ok(quote_expr!(cx, {
        $field_visitor

        $visitor_item

        impl $visitor_generics ::serde::de::Visitor for $visitor_ty $where_clause {
            type Value = $ty;

            #[inline]
            fn visit_seq<__V>(&mut self, mut visitor: __V) -> ::std::result::Result<$ty, __V::Error>
                where __V: ::serde::de::SeqVisitor,
            {
                $visit_seq_expr
            }

            #[inline]
            fn visit_map<__V>(&mut self, mut visitor: __V) -> ::std::result::Result<$ty, __V::Error>
                where __V: ::serde::de::MapVisitor,
            {
                $field_expr
            }
        }

        $fields_stmt

        visitor.visit_struct(FIELDS, $visitor_expr)
    }))
}

fn deserialize_field_visitor(
    cx: &ExtCtxt,
    builder: &aster::AstBuilder,
    field_names: Vec<P<ast::Expr>>,
    container_attrs: &attr::ContainerAttrs,
) -> Vec<P<ast::Item>> {
    // Create the field names for the fields.
    let field_idents: Vec<ast::Ident> = (0 .. field_names.len())
        .map(|i| builder.id(format!("__field{}", i)))
        .collect();

    let ignore_variant = if !container_attrs.deny_unknown_fields() {
        let skip_ident = builder.id("__ignore");
        Some(builder.variant(skip_ident).unit())
    } else {
        None
    };

    let field_enum = builder.item()
        .attr().allow(&["non_camel_case_types"])
        .enum_("__Field")
        .with_variants(
            field_idents.iter().map(|field_ident| {
                builder.variant(field_ident).unit()
            })
        )
        .with_variants(ignore_variant.into_iter())
        .build();

    let index_field_arms: Vec<_> = field_idents.iter()
        .enumerate()
        .map(|(field_index, field_ident)| {
            quote_arm!(cx, $field_index => { Ok(__Field::$field_ident) })
        })
        .collect();

    let index_body = quote_expr!(cx,
        match value {
            $index_field_arms
            _ => { Err(::serde::de::Error::syntax("expected a field")) }
        }
    );

    // Match arms to extract a field from a string
    let default_field_arms: Vec<_> = field_idents.iter()
        .zip(field_names.iter())
        .map(|(field_ident, field_name)| {
            quote_arm!(cx, $field_name => { Ok(__Field::$field_ident) })
        })
        .collect();

    let fallthrough_arm_expr = if !container_attrs.deny_unknown_fields() {
        quote_expr!(cx, Ok(__Field::__ignore))
    } else {
        quote_expr!(cx, Err(::serde::de::Error::unknown_field(value)))
    };

    let str_body = quote_expr!(cx,
        match value {
            $default_field_arms
            _ => $fallthrough_arm_expr
        }
    );

    let impl_item = quote_item!(cx,
        impl ::serde::de::Deserialize for __Field {
            #[inline]
            fn deserialize<D>(deserializer: &mut D) -> ::std::result::Result<__Field, D::Error>
                where D: ::serde::de::Deserializer,
            {
                use std::marker::PhantomData;

                struct __FieldVisitor<D> {
                    phantom: PhantomData<D>
                }

                impl<__D> ::serde::de::Visitor for __FieldVisitor<__D>
                    where __D: ::serde::de::Deserializer
                {
                    type Value = __Field;

                    fn visit_usize<E>(&mut self, value: usize) -> ::std::result::Result<__Field, E>
                        where E: ::serde::de::Error,
                    {
                        $index_body
                    }

                    fn visit_str<E>(&mut self, value: &str) -> ::std::result::Result<__Field, E>
                        where E: ::serde::de::Error,
                    {
                        $str_body
                    }

                    fn visit_bytes<E>(&mut self, value: &[u8]) -> ::std::result::Result<__Field, E>
                        where E: ::serde::de::Error,
                    {
                        // TODO: would be better to generate a byte string literal match
                        match ::std::str::from_utf8(value) {
                            Ok(s) => self.visit_str(s),
                            _ => {
                                Err(
                                    ::serde::de::Error::syntax(
                                        "could not convert a byte string to a String"
                                    )
                                )
                            }
                        }
                    }
                }

<<<<<<< HEAD
                deserializer.deserialize_struct_field(__FieldVisitor::<D>{ phantom: PhantomData })
=======
                deserializer.visit_struct_field(__FieldVisitor::<D>{ phantom: PhantomData })
>>>>>>> 064241f0
            }
        }
    ).unwrap();

    vec![field_enum, impl_item]
}

fn deserialize_struct_visitor(
    cx: &ExtCtxt,
    builder: &aster::AstBuilder,
    struct_path: ast::Path,
    fields: &[ast::StructField],
    container_attrs: &attr::ContainerAttrs,
) -> Result<(Vec<P<ast::Item>>, P<ast::Stmt>, P<ast::Expr>), Error> {
    let field_visitor = deserialize_field_visitor(
        cx,
        builder,
        try!(
            fields.iter()
                .map(|field| {
                    let attrs = try!(attr::FieldAttrs::from_field(cx, field));
                    Ok(attrs.deserialize_name_expr())
                })
                .collect()
        ),
        container_attrs
    );

    let visit_map_expr = try!(deserialize_map(
        cx,
        builder,
        struct_path,
        fields,
        container_attrs,
    ));

    let fields_expr = builder.expr().ref_().slice()
        .with_exprs(
            fields.iter()
                .map(|field| {
                    match field.node.kind {
                        ast::NamedField(name, _) => builder.expr().str(name),
                        ast::UnnamedField(_) => {
                            cx.span_bug(field.span, "struct contains unnamed fields")
                        }
                    }
                })
        )
        .build();

    let fields_stmt = quote_stmt!(cx,
        const FIELDS: &'static [&'static str] = $fields_expr;
    ).unwrap();

    Ok((field_visitor, fields_stmt, visit_map_expr))
}

fn deserialize_map(
    cx: &ExtCtxt,
    builder: &aster::AstBuilder,
    struct_path: ast::Path,
    fields: &[ast::StructField],
    container_attrs: &attr::ContainerAttrs,
) -> Result<P<ast::Expr>, Error> {
    // Create the field names for the fields.
    let field_names: Vec<ast::Ident> = (0 .. fields.len())
        .map(|i| builder.id(format!("__field{}", i)))
        .collect();

    // Declare each field.
    let let_values: Vec<P<ast::Stmt>> = field_names.iter()
        .map(|field_name| quote_stmt!(cx, let mut $field_name = None;).unwrap())
        .collect();


    // Visit ignored values to consume them
    let ignored_arm = if !container_attrs.deny_unknown_fields() {
        Some(quote_arm!(cx,
            _ => { try!(visitor.visit_value::<::serde::de::impls::IgnoredAny>()); }
        ))
    } else {
        None
    };

    // Match arms to extract a value for a field.
    let value_arms: Vec<ast::Arm> = field_names.iter()
        .map(|field_name| {
            quote_arm!(cx,
                __Field::$field_name => {
                    $field_name = Some(try!(visitor.visit_value()));
                }
            )
        })
        .chain(ignored_arm.into_iter())
        .collect();

    let field_attrs = try!(attr::get_struct_field_attrs(cx, fields));

    let extract_values = field_names.iter()
        .zip(field_attrs.iter())
        .map(|(field_name, field_attr)| {
            let missing_expr = if field_attr.use_default() {
                quote_expr!(cx, ::std::default::Default::default())
            } else {
                let name = field_attr.ident_expr();
                quote_expr!(cx, try!(visitor.missing_field($name)))
            };

            quote_stmt!(cx,
                let $field_name = match $field_name {
                    Some($field_name) => $field_name,
                    None => $missing_expr
                };
            ).unwrap()
        })
        .collect::<Vec<_>>();

    let result = builder.expr().struct_path(struct_path)
        .with_id_exprs(
            fields.iter()
                .zip(field_names.iter())
                .map(|(field, field_name)| {
                    (
                        match field.node.kind {
                            ast::NamedField(name, _) => name.clone(),
                            ast::UnnamedField(_) => {
                                cx.span_bug(field.span, "struct contains unnamed fields")
                            }
                        },
                        builder.expr().id(field_name),
                    )
                })
        )
        .build();

    Ok(quote_expr!(cx, {
        $let_values

        while let Some(key) = try!(visitor.visit_key()) {
            match key {
                $value_arms
            }
        }

        $extract_values

        try!(visitor.end());

        Ok($result)
    }))
}<|MERGE_RESOLUTION|>--- conflicted
+++ resolved
@@ -906,11 +906,7 @@
                     }
                 }
 
-<<<<<<< HEAD
                 deserializer.deserialize_struct_field(__FieldVisitor::<D>{ phantom: PhantomData })
-=======
-                deserializer.visit_struct_field(__FieldVisitor::<D>{ phantom: PhantomData })
->>>>>>> 064241f0
             }
         }
     ).unwrap();
